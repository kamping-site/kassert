name: C/C++ CI

on:
  push:
    branches:
      - main
  pull_request:
<<<<<<< HEAD
    branches:
      - main
    paths-ignore:
      - 'docs/**'
      - 'README.md'
=======
>>>>>>> 941dee1e
  workflow_dispatch:

jobs:
  build:
    runs-on: ubuntu-latest
    continue-on-error: true
    strategy:
      matrix:
        compiler:
          - { name: Clang, cc: clang, cxx: clang++ }
          - { name: GNU, cc: gcc-10, cxx: g++-10 }
          - { name: Intel, cc: icx, cxx: icpx }
        build-mode: [Debug, Release]
    timeout-minutes: 60
    steps:
    - uses: actions/checkout@v2
      with:
        submodules: 'recursive'
    - name: install-gcc 
      if: matrix.compiler.name == 'GNU'
      run: |
        sudo apt-get install -y gcc-10
    - name: export-compiler
      run: |
        echo CXX=${{ matrix.compiler.cxx }} >> $GITHUB_ENV
        echo CC=${{ matrix.compiler.cc }} >> $GITHUB_ENV
    - name: setup-intel-oneapi
      if: matrix.compiler.name == 'Intel'
      run: |
        wget https://apt.repos.intel.com/intel-gpg-keys/GPG-PUB-KEY-INTEL-SW-PRODUCTS.PUB
        sudo apt-key add GPG-PUB-KEY-INTEL-SW-PRODUCTS.PUB
        rm GPG-PUB-KEY-INTEL-SW-PRODUCTS.PUB
        sudo echo "deb https://apt.repos.intel.com/oneapi all main" | sudo tee /etc/apt/sources.list.d/oneAPI.list
        sudo apt-get update
        sudo apt-get install -y intel-oneapi-common-vars
    - name: install-icc
      if: matrix.compiler.name == 'Intel'
      run: |
        sudo apt-get install -y intel-oneapi-compiler-dpcpp-cpp-and-cpp-classic
    - name: source-intel-vars
      if: matrix.compiler.name == 'Intel'
      run: |
        source /opt/intel/oneapi/setvars.sh
        printenv >> $GITHUB_ENV
    - name: print-compiler-version
      run: |
        $CC --version 
        $CXX --version
    - name: cpu-cores
      uses: SimenB/github-actions-cpu-cores@v1
      id: cpu-cores
    - name: print-cpu-cores
      run: echo ${{ steps.cpu-cores.outputs.count }}
    - name: cmake
      run: cmake -B build -DCMAKE_BUILD_TYPE=${{ matrix.build-mode }} -DCMAKE_CXX_COMPILER=${{ matrix.compiler.cxx }} -DCMAKE_C_COMPILER=${{ matrix.compiler.cc }} -DKASSERT_WARNINGS_ARE_ERRORS=On -DKASSERT_BUILD_TESTS=On
    - name: build
      run: cmake --build build/ --parallel ${{ steps.cpu-cores.outputs.count }}
    - name: run tests
      run: ctest --output-on-failure --parallel ${{ steps.cpu-cores.outputs.count }} --test-dir build/<|MERGE_RESOLUTION|>--- conflicted
+++ resolved
@@ -5,14 +5,9 @@
     branches:
       - main
   pull_request:
-<<<<<<< HEAD
-    branches:
-      - main
     paths-ignore:
       - 'docs/**'
       - 'README.md'
-=======
->>>>>>> 941dee1e
   workflow_dispatch:
 
 jobs:
